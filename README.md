--- conflicted
+++ resolved
@@ -15,18 +15,8 @@
 -->
 ```diff
 + SENDING TELEMETRY WORKS
-<<<<<<< HEAD
 + VARIO WORKS, BUT IS HARDCODED FOR BME2808
-=======
-+ CORE PART OF THE BUS STRUCTURE EXISTS
-+ VARIO (climb) and ALTITUDE are working (but hardcoded) for BME280 sensor
->>>>>>> 2373cc67
-+ CHANNEL INFORMATION CAN BE READ
-- IMPROVE PERFORMANCE
-<<<<<<< HEAD
 - FIX HARDCODED CODE
-=======
->>>>>>> 2373cc67
 ```
 
 
